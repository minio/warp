--- conflicted
+++ resolved
@@ -269,11 +269,11 @@
 		Value: 0,
 		Usage: "Rate limit each instance to this number of requests per second (0 to disable)",
 	},
-<<<<<<< HEAD
 	cli.BoolFlag{
 		Name:   "stdout",
 		Usage:  "Send operations to stdout",
-=======
+		Hidden: true,
+	},
 	cli.StringFlag{
 		Name:  "lookup",
 		Usage: "Force requests to be 'host' for host-style or 'path' for path-style lookup. Default will attempt autodetect based on remote host name.",
@@ -286,7 +286,6 @@
 	cli.StringSliceFlag{
 		Name:   "tag",
 		Usage:  "Add user tag to all objects using the format <key>=<value>. Random value can be set with 'rand:%length'. Can be used multiple times. Example: --tag foo=bar --tag randomValue=rand:1024.",
->>>>>>> 86b8fc81
 		Hidden: true,
 	},
 }
