--- conflicted
+++ resolved
@@ -40,7 +40,57 @@
 A custom file name can be specified using the `-benchdata` parameter.
 The raw data is [zstandard](https://facebook.github.io/zstd/) compressed CSV data.
 
-<<<<<<< HEAD
+## benchmark data
+
+By default warp uploads random data. 
+
+### Object Size
+
+Most benchmarks use the `-obj.size` parameter to decide the size of objects to upload.
+
+#### Random File Sizes
+
+It is possible to randomize object sizes by specifying  `-obj.randsize` and files will have a "random" size up to `-obj.size`. 
+However, there are some things to consider "under the hood".
+
+We use log2 to distribute objects sizes. 
+This means that objects will be distributed in equal number for each doubling of the size. 
+This means that `obj.size/64` -> `obj.size/32` will have the same number of objects as `obj.size/2` -> `obj.size`.
+
+Example of objects (horizontally) and their sizes, 100MB max: 
+
+![objects (horizontally) and their sizes](https://user-images.githubusercontent.com/5663952/71828619-83381480-3057-11ea-9d6c-ff03607a66a7.png)
+
+To see segmented request statistics, use the `-requests` parameter.
+ 
+```
+λ warp analyze warp-get-2020-01-07[024225]-QWK3.csv.zst -requests -analyze.op=GET
+-------------------
+Operation: GET. Concurrency: 12. Hosts: 1.
+
+Requests considered: 1970. Multiple sizes, average 18982515 bytes:
+
+Request size 100B -> 100KB. Requests - 274:
+ * Throughput: Average: 9.5MB/s, 50%: 8.8MB/s, 90%: 1494.8KB/s, 99%: 167.3KB/s, Fastest: 95.8MB/s, Slowest: 154.8KB/s
+ * First Byte: Average: 4.131413ms, Median: 3.9898ms, Best: 994.4µs, Worst: 80.7834ms
+
+Request size 100KB -> 10MB. Requests - 971:
+ * Throughput: Average: 62.8MB/s, 50%: 49.7MB/s, 90%: 39.5MB/s, 99%: 33.3MB/s, Fastest: 1171.5MB/s, Slowest: 6.6MB/s
+ * First Byte: Average: 5.276378ms, Median: 4.9864ms, Best: 993.7µs, Worst: 148.6016ms
+
+Request size 10MB -> 100MB. Requests - 835:
+ * Throughput: Average: 112.3MB/s, 50%: 98.3MB/s, 90%: 59.4MB/s, 99%: 47.5MB/s, Fastest: 1326.3MB/s, Slowest: 45.8MB/s
+ * First Byte: Average: 4.186514ms, Median: 4.9863ms, Best: 990.2µs, Worst: 16.9915ms
+
+Throughput:
+* Average: 1252.19 MB/s, 68.58 obj/s (28.885s, starting 02:42:27 PST)
+
+Aggregated Throughput, split into 28 x 1s time segments:
+ * Fastest: 1611.21 MB/s, 64.32 obj/s (1s, starting 02:42:40 PST)
+ * 50% Median: 1240.15 MB/s, 74.85 obj/s (1s, starting 02:42:41 PST)
+ * Slowest: 1061.56 MB/s, 47.76 obj/s (1s, starting 02:42:44 PST)
+```
+
 ## automatic termination
 
 Adding `-autoterm` parameter will enable automatic termination when results are considered stable. 
@@ -72,58 +122,6 @@
 When using automatic termination be aware that you should not compare average speeds,
 since the length of the benchmark runs will likely be different. 
 Instead 50% medians are a much better metrics.
-=======
-## benchmark data
-
-By default warp uploads random data. 
-
-### Object Size
-
-Most benchmarks use the `-obj.size` parameter to decide the size of objects to upload.
-
-#### Random File Sizes
-
-It is possible to randomize object sizes by specifying  `-obj.randsize` and files will have a "random" size up to `-obj.size`. 
-However, there are some things to consider "under the hood".
-
-We use log2 to distribute objects sizes. 
-This means that objects will be distributed in equal number for each doubling of the size. 
-This means that `obj.size/64` -> `obj.size/32` will have the same number of objects as `obj.size/2` -> `obj.size`.
-
-Example of objects (horizontally) and their sizes, 100MB max: 
-
-![objects (horizontally) and their sizes](https://user-images.githubusercontent.com/5663952/71828619-83381480-3057-11ea-9d6c-ff03607a66a7.png)
-
-To see segmented request statistics, use the `-requests` parameter.
- 
-```
-λ warp analyze warp-get-2020-01-07[024225]-QWK3.csv.zst -requests -analyze.op=GET
--------------------
-Operation: GET. Concurrency: 12. Hosts: 1.
-
-Requests considered: 1970. Multiple sizes, average 18982515 bytes:
-
-Request size 100B -> 100KB. Requests - 274:
- * Throughput: Average: 9.5MB/s, 50%: 8.8MB/s, 90%: 1494.8KB/s, 99%: 167.3KB/s, Fastest: 95.8MB/s, Slowest: 154.8KB/s
- * First Byte: Average: 4.131413ms, Median: 3.9898ms, Best: 994.4µs, Worst: 80.7834ms
-
-Request size 100KB -> 10MB. Requests - 971:
- * Throughput: Average: 62.8MB/s, 50%: 49.7MB/s, 90%: 39.5MB/s, 99%: 33.3MB/s, Fastest: 1171.5MB/s, Slowest: 6.6MB/s
- * First Byte: Average: 5.276378ms, Median: 4.9864ms, Best: 993.7µs, Worst: 148.6016ms
-
-Request size 10MB -> 100MB. Requests - 835:
- * Throughput: Average: 112.3MB/s, 50%: 98.3MB/s, 90%: 59.4MB/s, 99%: 47.5MB/s, Fastest: 1326.3MB/s, Slowest: 45.8MB/s
- * First Byte: Average: 4.186514ms, Median: 4.9863ms, Best: 990.2µs, Worst: 16.9915ms
-
-Throughput:
-* Average: 1252.19 MB/s, 68.58 obj/s (28.885s, starting 02:42:27 PST)
-
-Aggregated Throughput, split into 28 x 1s time segments:
- * Fastest: 1611.21 MB/s, 64.32 obj/s (1s, starting 02:42:40 PST)
- * 50% Median: 1240.15 MB/s, 74.85 obj/s (1s, starting 02:42:41 PST)
- * Slowest: 1061.56 MB/s, 47.76 obj/s (1s, starting 02:42:44 PST)
-```
->>>>>>> 2b9fa529
 
 ## multiple hosts
 
