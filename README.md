
![warp](https://user-images.githubusercontent.com/5663952/69431113-580f9500-0d37-11ea-8265-46142e7b15cc.png)

S3 benchmarking tool. 

# configuration

Warp can be configured either using commandline parameters or environment variables. 

The S3 server to use can be specified on the commandline using `-host`, `-access-key`, `-secret-key` and optionally `-tls` to specify TLS.

It is also possible to set the same parameters using the `WARP_HOST`, `WARP_ACCESS_KEY`, `WARP_SECRET_KEY` and `WARP_TLS` environment variables.

The credentials must be able to create, delete and list buckets and upload files and perform the operation requested.

By default operations are performed on a bucket called `warp-benchmark-bucket`.
This can be changed using the `-bucket` parameter. 
Do however note that the bucket will be completely cleaned before and after each run, 
so it should *not* contain any data.

If you are running TLS, you can enable server-side-encryption of objects using `-encrypt`. 
A random key will be generated and used.

# usage

`warp command [options]`

# benchmarks

All benchmarks operate concurrently. 
By default the processor determines the number of operations that will be running concurrently.
This can however also be tweaked using the `-concurrent` parameter.

Tweaking concurrency can have an impact on performance, especially if there is latency to the server tested.

Most benchmarks will also use different prefixes for each "thread" running. This can also

By default all benchmarks save all request details to a file named `warp-operation-yyyy-mm-dd[hhmmss].csv.zst`.
A custom file name can be specified using the `-benchdata` parameter.
The raw data is [zstandard](https://facebook.github.io/zstd/) compressed CSV data.

## get

Benchmarking get operations will upload `-objects` objects of size `-obj.size` and attempt to 
download as many it can within `-duration`. 

Objects will be uploaded with `-concurrent` different prefixes, except if `-noprefix` is specified. 
Downloads are chosen randomly between all uploaded data.

When downloading, the benchmark will attempt to run `-concurrent` concurrent downloads.

The analysis will include the upload stats as `PUT` operations and the `GET` operations.

```
Operation: GET
* Average: 2344.50 MB/s, 234.45 obj/s, 234.44 ops ended/s (59.119s)
* First Byte: Average: 1.467052ms, Median: 1.001ms, Best: 0s, Worst: 22.9984ms

Aggregated, split into 59 x 1s time segments:
* Fastest: 2693.83 MB/s, 269.38 obj/s, 269.00 ops ended/s (1s)
* 50% Median: 2419.56 MB/s, 241.96 obj/s, 240.00 ops ended/s (1s)
* Slowest: 1137.36 MB/s, 113.74 obj/s, 112.00 ops ended/s (1s)
```

The `GET` operations will contain the time until the first byte was received.

## put

Benchmarking put operations will upload objects of size `-obj.size` until `-duration` time has elapsed. 

Objects will be uploaded with `-concurrent` different prefixes, except if `-noprefix` is specified. 

```
Operation: PUT
* Average: 971.75 MB/s, 97.18 obj/s, 97.16 ops ended/s (59.417s)

Aggregated, split into 59 x 1s time segments:
* Fastest: 1591.40 MB/s, 159.14 obj/s, 161.00 ops ended/s (1s)
* 50% Median: 919.79 MB/s, 91.98 obj/s, 95.00 ops ended/s (1s)
* Slowest: 347.95 MB/s, 34.80 obj/s, 32.00 ops ended/s (1s)
```

## delete

Benchmarking delete operations will upload `-objects` objects of size `-obj.size` and attempt to 
delete as many it can within `-duration`. 

The delete operations are done in `-batch` objects per request in `-concurrent` concurrently running requests.

If there are no more objects left the benchmark will end.  

The analysis will include the upload stats as `PUT` operations and the `DELETE` operations.

```
Operation: DELETE 100 objects per operation
* Average: 2520.27 obj/s, 25.03 ops ended/s (38.554s)

Aggregated, split into 38 x 1s time segments:
* Fastest: 2955.85 obj/s, 36.00 ops ended/s (1s)
* 50% Median: 2538.10 obj/s, 25.00 ops ended/s (1s)
* Slowest: 1919.86 obj/s, 23.00 ops ended/s (1s)
```

## list

Benchmarking list operations will upload `-objects` objects of size `-obj.size` with `-concurrent` prefixes.

The list operations are done per prefix.

The analysis will include the upload stats as `PUT` operations and the `LIST` operations separately.
The time from request start to first object is recorded as well.

```
Operation: LIST 833 objects per operation
* Average: 30991.05 obj/s, 37.10 ops ended/s (59.387s)
* First Byte: Average: 322.013799ms, Median: 322.9992ms, Best: 278.0002ms, Worst: 394.0013ms

Aggregated, split into 59 x 1s time segments:
* Fastest: 31831.96 obj/s, 39.00 ops ended/s (1s)
* 50% Median: 31199.61 obj/s, 38.00 ops ended/s (1s)
* Slowest: 27917.33 obj/s, 35.00 ops ended/s (1s)
```

# Analysis

When benchmarks have finished all request data will be saved to a file and an analysis will be shown.

The saved data can be re-evaluated by running `warp analyze (filename)`. 

It is possible to merge analyses from concurrent runs using the `warp merge file1 file2 ...`.
This will combine the data as if it was run on the same client. 
Only the time segments that was actually overlapping will be considered.
This is based on the absolute time of each recording, 
so be sure that clocks are reasonably synchronized.  

## Analysis data

All analysis will be done on a reduced part of the full data. 
The data aggregation will *start* when all threads have completed one request and 
the time segment will *stop* when the last request of a thread is initiated.

This is to exclude variations due to warm-up and threads finishing at different times.
Therefore the analysis time will typically be slightly below the selected benchmark duration.

In this run "only" 42.9 seconds are included in the aggregate data, due to big payload size and low throughput:
```
Operation: PUT
* Average: 37.19 MB/s, 0.37 obj/s, 0.33 ops ended/s (42.957s)
```

The benchmark run is then divided into fixed duration *segments* specified by `-analyze.dur`, default 1s. 
For each segment the throughput is calculated across all threads.

The analysis output will display the fastest, slowest and 50% median segment.

```
Aggregated, split into 59 x 1s time segments:
* Fastest: 2693.83 MB/s, 269.38 obj/s, 269.00 ops ended/s (1s)
* 50% Median: 2419.56 MB/s, 241.96 obj/s, 240.00 ops ended/s (1s)
* Slowest: 1137.36 MB/s, 113.74 obj/s, 112.00 ops ended/s (1s)
```

### CSV output

It is possible to output the CSV data of analysis using `-analyze.out=filename.csv` 
which will write the CSV data to the specified file. 

These are the data fields exported:

| Header              | Description |
|---------------------|-------------|
| `index`             | Index of the segment  |
| `op`                | Operation executed  |
| `duration_s`        | Duration of the segment in seconds  |
| `objects_per_op`    | Objects per operation  |
| `bytes`             | Total bytes of operations (*distributed)  |
| `full_ops`          | Operations completely contained within segment  |
| `partial_ops`       | Operations that either started or ended outside the segment, but was also executed during segment  |
| `ops_started`       | Operations started within segment  |
| `ops_ended`         | Operations ended within the segment  |
| `errors`            | Errors logged on operations ending within the segment  |
| `mb_per_sec`        | MB/s of operations within the segment (*distributed)  |
| `ops_ended_per_sec` | Operations that ended within the segment per second  |
| `objs_per_sec`      | Objects per second processed in the segment (*distributed)  |
| `start_time`        | Absolute start time of the segment  |
| `end_time`          | Absolute end time of the segment  |

Some of these fields are *distributed*. 
This means that the data of partial operations have been distributed across the segments they occur in.
The bigger a percentage of the operation is within a segment the larger part of it has been attributed there.

This is why there can be a partial object attributed to a segment, because only a part of the operation took place in the segment.

<<<<<<< HEAD
# Comparing Benchmarks

It is possible to compare two recorded runs using the `warp cmp (file-before) (file-after)` to
see the differences between before and after. 
There is no need for 'before' to be chronologically before 'after', but the differences will be shown
as change from 'before' to 'after'.

An example:
```
λ warp cmp warp-get-2019-11-29[125341]-7ylR.csv.zst warp-get-2019-11-29[124533]-HOhm.csv.zst                   
-------------------                                                                                            
Operation: PUT                                                                                                 
Duration: 1m4s -> 1m2s                                                                                         
* Average: +2.63% (+1.0 MB/s) throughput, +2.63% (+1.0) obj/s                                                  
* Fastest: -4.51% (-4.1) obj/s                                                                                 
* 50% Median: +3.11% (+1.1 MB/s) throughput, +3.11% (+1.1) obj/s                                               
* Slowest: +1.66% (+0.4 MB/s) throughput, +1.66% (+0.4) obj/s                                                  
-------------------                                                                                            
Operation: GET                                                                                                 
Operations: 16768 -> 171105                                                                                    
Duration: 30s -> 5m0s                                                                                          
* Average: +2.10% (+11.7 MB/s) throughput, +2.10% (+11.7) obj/s                                                
* First Byte: Average: -405.876µs (-2%), Median: -2.1µs (-0%), Best: -998.1µs (-50%), Worst: +41.0014ms (+65%) 
* Fastest: +2.35% (+14.0 MB/s) throughput, +2.35% (+14.0) obj/s                                                
* 50% Median: +2.81% (+15.8 MB/s) throughput, +2.81% (+15.8) obj/s                                             
* Slowest: -10.02% (-52.0) obj/s                                                                               
```

All relevant differences are listed. This is two `warp get` runs. 
Differences in parameters will be shown.

The usual analysis parameters can be applied to define segment lengths.
=======
# Merging benchmarks

It is possible to merge runs from several clients using the `warp merge (file1) (file2) [additional files...]` command.

The command will output a combined data file with all data that overlap in time.

The combined output will effectively be the same as having run a single benchmark with a higher concurrency setting.
The main reason for running the benchmark on several clients would be to help eliminate client bottlenecks.

It is important to note that only data that strictly overlaps in absolute time will be considered for analysis.

When running benchmarks on several clients it is likely a good idea to specify the `-noclear` parameter so
clients don't accidentally delete each others data on startup or shutdown.
>>>>>>> 5ef93ec3
<|MERGE_RESOLUTION|>--- conflicted
+++ resolved
@@ -191,7 +191,6 @@
 
 This is why there can be a partial object attributed to a segment, because only a part of the operation took place in the segment.
 
-<<<<<<< HEAD
 # Comparing Benchmarks
 
 It is possible to compare two recorded runs using the `warp cmp (file-before) (file-after)` to
@@ -224,7 +223,6 @@
 Differences in parameters will be shown.
 
 The usual analysis parameters can be applied to define segment lengths.
-=======
 # Merging benchmarks
 
 It is possible to merge runs from several clients using the `warp merge (file1) (file2) [additional files...]` command.
@@ -238,4 +236,3 @@
 
 When running benchmarks on several clients it is likely a good idea to specify the `-noclear` parameter so
 clients don't accidentally delete each others data on startup or shutdown.
->>>>>>> 5ef93ec3
